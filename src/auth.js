--- conflicted
+++ resolved
@@ -2,11 +2,7 @@
  * Deals with user registration/authentication
  * @module DL
  * @class DL.Auth
-<<<<<<< HEAD
- *
-=======
  * @extends DL.Events
->>>>>>> 0bf853a8
  * @param {DL.Client} client
  * @constructor
  */
@@ -48,22 +44,27 @@
   if (!data) {
     window.localStorage.removeItem(this.client.appId + '-' + DL.Auth.AUTH_TOKEN_KEY);
     window.localStorage.removeItem(this.client.appId + '-' + DL.Auth.AUTH_DATA_KEY);
+
+    // trigger logout event
+    this.trigger('logout');
   } else {
     window.localStorage.setItem(this.client.appId + '-' + DL.Auth.AUTH_DATA_KEY, JSON.stringify(data));
+
+    // trigger login event
+    this.trigger('logged');
   }
   return this;
 };
 
 /**
  * Register user using current authentication provider.
- *
  * @param {String} provider
  * @param {Object} data
- * @method authenticate
- *
- * @example Authenticating with email address
- *
- *     client.auth.authenticate('email', {
+ * @method register
+ *
+ * @example Register with email address
+ *
+ *     client.auth.register('email', {
  *       email: "daliberti@doubleleft.com",
  *       name: "Danilo Aliberti",
  *       password: "123"
@@ -71,17 +72,16 @@
  *       console.log("Registered user: ", user);
  *     });
  *
- * @example Authenticating with Facebook
+ * @example Register with Facebook
  *
  *     FB.login(function(response) {
- *       client.auth.authenticate('facebook', response.authResponse).then(function(user) {
+ *       client.auth.register('facebook', response.authResponse).then(function(user) {
  *         console.log("Registered user: ", user);
  *       });
  *     }, {scope: 'email'});
  *
- *
- */
-DL.Auth.prototype.authenticate = function(provider, data) {
+ */
+DL.Auth.prototype.register = function(provider, data) {
   var promise, that = this;
   if (typeof(data)==="undefined") { data = {}; }
   promise = this.client.post('auth/' + provider, data);
@@ -92,8 +92,16 @@
 };
 
 /**
+ * @method authenticate
+ * @see register
+ */
+DL.Auth.prototype.authenticate = function() {
+  return this.register.apply(this, arguments);
+};
+
+/**
  * Verify if user is already registered, and log-in if succeed.
- * @method verify
+ * @method login
  * @param {String} provider
  * @param {Object} data
  * @return {Promise}
@@ -105,8 +113,10 @@
  *     }, function(data){
  *       console.log("User not found or password invalid.", data);
  *     });
- */
-DL.Auth.prototype.verify = function(provider, data) {
+ *
+ * Verify if user is already registered, and log-in if succeed.
+ */
+DL.Auth.prototype.login = function(provider, data) {
   var promise, that = this;
   if (typeof(data)==="undefined") { data = {}; }
   promise = this.client.post('auth/' + provider + '/verify', data);
@@ -117,6 +127,14 @@
 };
 
 /**
+ * @method verify
+ * @see login
+ */
+DL.Auth.prototype.verify = function() {
+  return this.login.apply(this, arguments)
+};
+
+/**
  * Send a 'forgot password' confirmation email to target user email address.
  * @method forgotPassword
  * @param {Object} data
