/**
 * DL.Client is the entry-point for using dl-api.
 *
 * You should instantiate a global javascript client for consuming dl-api.
 *
 * ```javascript
 * window.dl = new DL.Client({
 *   url: "http://local-or-remote-dl-api-address.com/api/public/index.php/",
 *   appId: 1,    // your app's id
 *   key: 'test'  // your app's public key
 * });
 * ```
 *
 * @module DL
 * @class DL.Client
 *
 * @param {Object} options
 *   @param {String} options.appId
 *   @param {String} options.key
 *   @param {String} options.url default: http://dl-api.dev
 *
 * @constructor
 */
DL.Client = function(options) {
  this.url = options.url || "http://dl-api.dev/api/public/index.php/";
  this.appId = options.appId;
  this.key = options.key;

  /**
   * @property {DL.KeyValues} keys
   */
  this.keys = new DL.KeyValues(this);

  /**
   * @property {DL.Auth} auth
   */
  this.auth = new DL.Auth(this);

  /**
   * @property {DL.Fiels} files
   */
  this.files = new DL.Files(this);

  /**
   * @property {DL.System} system
   */
  this.system = new DL.System(this);
};

/**
 * Get collection instance.
 * @method collection
 * @param {String} collectionName
 * @return {DL.Collection}
 *
 * @example Retrieve a collection reference. Your collection tables are created on demand.
 *
 *     // Users collection
 *     var users = client.collection('users');
 *
 *     // Highscores
 *     var highscores = client.collection('highscores');
 *
 */
DL.Client.prototype.collection = function(collectionName) {
  return new DL.Collection(this, collectionName);
};

/**
 * Get channel instance.
 * @method channel
 * @param {String} name
 * @param {Object} options (optional)
 * @return {DL.Channel}
 *
 * @example Retrieve a channel reference.
 *
 *     var messages = client.channel('messages');
 *
 */
DL.Client.prototype.channel = function(name, options) {
  var collection = this.collection(name);
  collection.segments = collection.segments.replace('collection/', 'channels/');
  return new DL.Channel(this, collection, options);
};

/**
 * @method post
 * @param {String} segments
 * @param {Object} data
 */
DL.Client.prototype.post = function(segments, data) {
  if (typeof(data)==="undefined") {
    data = {};
  }
  return this.request(segments, "POST", data);
};

/**
 * @method get
 * @param {String} segments
 * @param {Object} data
 */
DL.Client.prototype.get = function(segments, data) {
  return this.request(segments, "GET", data);
};

/**
 * @method put
 * @param {String} segments
 * @param {Object} data
 */
DL.Client.prototype.put = function(segments, data) {
  return this.request(segments, "PUT", data);
};

/**
 * @method delete
 * @param {String} segments
 */
DL.Client.prototype.remove = function(segments) {
  return this.request(segments, "DELETE");
};

/**
 * @method request
 * @param {String} segments
 * @param {String} method
 * @param {Object} data
 */
DL.Client.prototype.request = function(segments, method, data) {
  var payload, auth_token, deferred = when.defer(),
      synchronous = false;

  // FIXME: find a better way to write this
  if (data && data.data && data.data._sync) {
    delete data.data._sync;
    synchronous = true;
  }

  if (data) {
    if(data instanceof FormData){
      payload = data;
	}else{
	  payload = JSON.stringify(data);
	}

    if (method === "GET") {
      payload = encodeURIComponent(payload);
    }
  }

<<<<<<< HEAD
  // App authentication request headers
  request_headers = {
    'X-App-Id': this.appId,
    'X-App-Key': this.key,
  };
  
  if(!(payload instanceof FormData)){
    request_headers["Content-Type"] = 'application/json'; // exchange data via JSON to keep basic data types
  }

  // Forward user authentication token, if it is set
  auth_token = window.localStorage.getItem(this.appId + '-' + DL.Auth.AUTH_TOKEN_KEY);
  if (auth_token) {
    request_headers['X-Auth-Token'] = auth_token;
  }

=======
>>>>>>> 1463bac5
  uxhr(this.url + segments, payload, {
    method: method,
    headers: this.getHeaders(),
    sync: synchronous,
    success: function(response) {
      var data = null;
      try{
        data = JSON.parse(response);
      }catch(e){
        //something wrong with JSON. IE throws exception on JSON.parse
      }

      if (!data || data.error) {
        deferred.resolver.reject(data);
      } else {
        deferred.resolver.resolve(data);
      }
    },
    error: function(response) {
      var data = null;
      try{
        data = JSON.parse(response);
	  }catch(e){
      }
      console.log("Error: ", data || "invalid json response");
      deferred.resolver.reject(data);
    }
  });

  return deferred.promise;
};

/**
 * Get XHR headers for app/auth context.
 * @method getHeaders
 * @return {Object}
 */
DL.Client.prototype.getHeaders = function() {
  // App authentication request headers
  var request_headers = {
    'X-App-Id': this.appId,
    'X-App-Key': this.key,
    'Content-Type': 'application/json' // exchange data via JSON to keep basic data types
  };

  // Forward user authentication token, if it is set
  auth_token = window.localStorage.getItem(this.appId + '-' + DL.Auth.AUTH_TOKEN_KEY);
  if (auth_token) {
    request_headers['X-Auth-Token'] = auth_token;
  }
  return request_headers;
}

DL.Client.prototype.serialize = function(obj, prefix) {
  var str = [];
  for (var p in obj) {
    if (obj.hasOwnProperty(p)) {
      var k = prefix ? prefix + "[" + p + "]" : p,
      v = obj[p];
      str.push(typeof v == "object" ? this.serialize(v, k) : encodeURIComponent(k) + "=" + encodeURIComponent(v));
    }
  }
  return str.join("&");
};<|MERGE_RESOLUTION|>--- conflicted
+++ resolved
@@ -129,7 +129,7 @@
  * @param {Object} data
  */
 DL.Client.prototype.request = function(segments, method, data) {
-  var payload, auth_token, deferred = when.defer(),
+  var payload, request_headers, deferred = when.defer(),
       synchronous = false;
 
   // FIXME: find a better way to write this
@@ -138,46 +138,24 @@
     synchronous = true;
   }
 
-  if (data) {
-    if(data instanceof FormData){
-      payload = data;
-	}else{
-	  payload = JSON.stringify(data);
-	}
-
-    if (method === "GET") {
-      payload = encodeURIComponent(payload);
-    }
-  }
-
-<<<<<<< HEAD
-  // App authentication request headers
-  request_headers = {
-    'X-App-Id': this.appId,
-    'X-App-Key': this.key,
-  };
-  
+  // Compute payload
+  payload = this.getPayload(method, data);
+
+  // Compute request headers
+  request_headers = this.getHeaders();
   if(!(payload instanceof FormData)){
     request_headers["Content-Type"] = 'application/json'; // exchange data via JSON to keep basic data types
   }
 
-  // Forward user authentication token, if it is set
-  auth_token = window.localStorage.getItem(this.appId + '-' + DL.Auth.AUTH_TOKEN_KEY);
-  if (auth_token) {
-    request_headers['X-Auth-Token'] = auth_token;
-  }
-
-=======
->>>>>>> 1463bac5
   uxhr(this.url + segments, payload, {
     method: method,
-    headers: this.getHeaders(),
+    headers: request_headers,
     sync: synchronous,
     success: function(response) {
       var data = null;
       try{
         data = JSON.parse(response);
-      }catch(e){
+      } catch(e) {
         //something wrong with JSON. IE throws exception on JSON.parse
       }
 
@@ -191,7 +169,7 @@
       var data = null;
       try{
         data = JSON.parse(response);
-	  }catch(e){
+      }catch(e){
       }
       console.log("Error: ", data || "invalid json response");
       deferred.resolver.reject(data);
@@ -211,15 +189,61 @@
   var request_headers = {
     'X-App-Id': this.appId,
     'X-App-Key': this.key,
-    'Content-Type': 'application/json' // exchange data via JSON to keep basic data types
-  };
+  }, auth_token;
 
   // Forward user authentication token, if it is set
-  auth_token = window.localStorage.getItem(this.appId + '-' + DL.Auth.AUTH_TOKEN_KEY);
+  var auth_token = window.localStorage.getItem(this.appId + '-' + DL.Auth.AUTH_TOKEN_KEY);
   if (auth_token) {
     request_headers['X-Auth-Token'] = auth_token;
   }
   return request_headers;
+}
+
+/**
+ * Get payload of given data
+ * @method getPayload
+ * @param {String} requestMethod
+ * @param {Object} data
+ * @return {String|FormData}
+ */
+DL.Client.prototype.getPayload = function(method, data) {
+  var payload = null;
+  if (data) {
+
+    if (data.data) {
+      if (data instanceof FormData){
+        payload = data;
+      } else {
+        var field, value,
+            formdata = new FormData(),
+            worth = false;
+        for (field in data.data) {
+          value = data.data[field];
+
+          debugger;
+          if (value instanceof HTMLInputElement) {
+            value = value.files[0];
+            worth = true;
+          }
+
+          //
+          // Consider serialization to keep data types here: http://phpjs.org/functions/serialize/
+          //
+          formdata.append('data['+ field +']', value);
+        }
+
+        if (worth) {
+          payload = formdata;
+        }
+      }
+    }
+
+    payload = payload || JSON.stringify(data);
+    if (method==="GET" && typeof(payload)==="string") {
+      payload = encodeURIComponent(payload);
+    }
+  }
+  return payload;
 }
 
 DL.Client.prototype.serialize = function(obj, prefix) {
