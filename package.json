--- conflicted
+++ resolved
@@ -1,14 +1,8 @@
 {
 	"name": "hook-javascript",
-<<<<<<< HEAD
-	"title": "JavaScript Client for hook",
-	"description": "JavaScript client to hook",
-	"version": "0.2.2",
-=======
 	"title": "hook javascript client",
 	"description": "hook javascript client",
 	"version": "0.3.0",
->>>>>>> c6409e9b
 	"homepage": "http://github.com/doubleleft/hook-javascript",
 	"main": "dist/hook.js",
 	"authors": [{
