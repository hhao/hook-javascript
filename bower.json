{
  "name": "hook-javascript",
  "description": "Doubleleft API javascript client.",
  "version": "0.1.0",
  "homepage": "https://github.com/doubleleft/hook-javascript",
  "main": "./dist/hook.js",
  "ignore": [
    "src",
    "dl-ext",
    "docs",
    "grunt",
    "tests",
    "yuidoc-theme",
    "node_modules",
    "bower_components"
  ],
  "dependencies" : {
<<<<<<< HEAD
    "uxhr": "endel/uxhr#c19c51fdba09065829b4b50968c92c59f7b34dfe",
=======
    "json.date": "RickStrahl/json.date-extensions#f16379c45f0150047c547ab821e94aad00b2c2a9",
    "uxhr": "endel/uxhr#a484e430e224375b786072da5abb94dfd3c68685",
>>>>>>> 4a337325
    "qunit": "~1.9.0",
    "when": "~2.8.0",
    "lodash": "~2.4.0",

    "blueimp-canvas-to-blob": "~2.1.0",
    "eventsource": "Yaffle/EventSource",
    "AutobahnJS": "tavendo/AutobahnJS#v0.8.2"
  },
  "devDependencies": {
    "backbone": "~1.1.2",
    "jquery": "~2.1.0"
  }
}<|MERGE_RESOLUTION|>--- conflicted
+++ resolved
@@ -15,12 +15,8 @@
     "bower_components"
   ],
   "dependencies" : {
-<<<<<<< HEAD
-    "uxhr": "endel/uxhr#c19c51fdba09065829b4b50968c92c59f7b34dfe",
-=======
     "json.date": "RickStrahl/json.date-extensions#f16379c45f0150047c547ab821e94aad00b2c2a9",
     "uxhr": "endel/uxhr#a484e430e224375b786072da5abb94dfd3c68685",
->>>>>>> 4a337325
     "qunit": "~1.9.0",
     "when": "~2.8.0",
     "lodash": "~2.4.0",
