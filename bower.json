{
  "name": "dl-api-javascript",
  "description": "Doubleleft API javascript client.",
  "version": "0.1.0",
  "homepage": "https://github.com/doubleleft/dl-api-javascript",
  "main": "./dist/dl.js",
  "ignore": [
    "src",
    "dl-ext",
    "docs",
    "grunt",
    "tests",
    "yuidoc-theme",
    "node_modules",
    "bower_components"
  ],
  "devDependencies": {
    "uxhr": "~1.0.3",
    "qunit": "~1.9.0",
    "when": "~2.8.0",
    "lodash": "~2.4.0",
<<<<<<< HEAD

    "backbone": "~1.1.2",
    "jquery": "~2.1.0"
=======
    "eventsource": "Yaffle/EventSource"
>>>>>>> 45053cac
  }
}<|MERGE_RESOLUTION|>--- conflicted
+++ resolved
@@ -19,12 +19,9 @@
     "qunit": "~1.9.0",
     "when": "~2.8.0",
     "lodash": "~2.4.0",
-<<<<<<< HEAD
+    "eventsource": "Yaffle/EventSource",
 
     "backbone": "~1.1.2",
     "jquery": "~2.1.0"
-=======
-    "eventsource": "Yaffle/EventSource"
->>>>>>> 45053cac
   }
 }