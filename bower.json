{
  "name": "dl-api-javascript",
  "description": "Doubleleft API javascript client.",
  "version": "0.1.0",
  "homepage": "https://github.com/doubleleft/dl-api-javascript",
  "main": "./dist/dl.js",
  "ignore": [
    "src",
    "dl-ext",
    "docs",
    "grunt",
    "tests",
    "yuidoc-theme",
    "node_modules",
    "bower_components"
  ],
<<<<<<< HEAD
  "dependencies": {
    "uxhr": "gabriel-laet/uxhr#7aa7bfd05e30382ce851b2a09e2a974c843c4573",
    "qunit": "~1.9.0",
    "when": "~2.8.0",
    "lodash": "~2.4.0",
	"blueimp-canvas-to-blob": "~2.1.0"
=======
  "devDependencies": {
    "uxhr": "gabriel-laet/uxhr#f48c21a8dc42c8f1f09302d9647d2f87fa8d09d2",
    "qunit": "~1.9.0",
    "when": "~2.8.0",
    "lodash": "~2.4.0",
    "eventsource": "Yaffle/EventSource",

    "backbone": "~1.1.2",
    "jquery": "~2.1.0"
>>>>>>> 1463bac5
  }
}<|MERGE_RESOLUTION|>--- conflicted
+++ resolved
@@ -14,23 +14,15 @@
     "node_modules",
     "bower_components"
   ],
-<<<<<<< HEAD
-  "dependencies": {
+  "devDependencies": {
     "uxhr": "gabriel-laet/uxhr#7aa7bfd05e30382ce851b2a09e2a974c843c4573",
     "qunit": "~1.9.0",
     "when": "~2.8.0",
     "lodash": "~2.4.0",
-	"blueimp-canvas-to-blob": "~2.1.0"
-=======
-  "devDependencies": {
-    "uxhr": "gabriel-laet/uxhr#f48c21a8dc42c8f1f09302d9647d2f87fa8d09d2",
-    "qunit": "~1.9.0",
-    "when": "~2.8.0",
-    "lodash": "~2.4.0",
+    "blueimp-canvas-to-blob": "~2.1.0",
     "eventsource": "Yaffle/EventSource",
 
     "backbone": "~1.1.2",
     "jquery": "~2.1.0"
->>>>>>> 1463bac5
   }
 }