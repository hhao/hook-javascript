--- conflicted
+++ resolved
@@ -14,13 +14,8 @@
     "node_modules",
     "bower_components"
   ],
-<<<<<<< HEAD
   "dependencies" : {
-    "uxhr": "endel/uxhr#be99b7fda0f91a178383b9c4497864444bfa426c",
-=======
-  "devDependencies": {
     "uxhr": "endel/uxhr#5e26b1798d82a4d73275e1128a59f580c25e302f",
->>>>>>> d7dad479
     "qunit": "~1.9.0",
     "when": "~2.8.0",
     "lodash": "~2.4.0",
