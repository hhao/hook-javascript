--- conflicted
+++ resolved
@@ -3,11 +3,7 @@
  * https://github.com/doubleleft/dl-api-javascript
  *
  * @copyright 2014 Doubleleft
-<<<<<<< HEAD
- * @build 2/25/2014
-=======
- * @build 3/7/2014
->>>>>>> 1463bac5
+ * @build 3/14/2014
  */
 (function(window) {
   //
@@ -965,152 +961,90 @@
 });
 })(typeof define === 'function' && define.amd ? define : function (factory) { module.exports = factory(require); });
 
-(function (root, factory) {
-	if (typeof exports === 'object') {
-		module.exports = factory();
-	} else if (typeof define === 'function' && define.amd) {
-		define('uxhr', factory);
-	} else {
-		root.uxhr = factory();
-	}
-}(this, function () {
-
-	"use strict";
-
-	return function (url, data, options) {
-		data = data || '';
-		options = options || {};
-
-		var complete = options.complete || function(){},
-			success = options.success || function(){},
-			error = options.error || function(){},
-			headers = options.headers,
-			method = options.method || 'GET',
-			sync = options.sync || false,
-			req = (function() {
-				if (typeof 'XMLHttpRequest' !== 'undefined') {
-					return new XMLHttpRequest();
-
-				} else if (typeof 'ActiveXObject' !== 'undefined') {
-					return new ActiveXObject('Microsoft.XMLHTTP');
-				}
-
-			})();
-
-		if (!req) {
-			throw new Error ('Browser doesn\'t support XHR');
-		}
-
-		// serialize data?
-<<<<<<< HEAD
-		if (typeof data !== 'string' && !(data instanceof FormData)) {
-=======
-		if (typeof data !== 'string'){
->>>>>>> 1463bac5
-			var serialized = [];
-			var skip = false;
-			for (var datum in data) {
-				if(typeof(data[datum]) == "function"){
-					skip = true;
-					break;
-				}
-				serialized.push(datum + '=' + data[datum]);
-			}
-			if(!skip){
-				data = serialized.join('&');
-			}
-		}
-
-		// set timeout
-		if ('ontimeout' in req) {
-			req.ontimeout = +options.timeout || 0;
-		}
-
-		// listen for XHR events
-		req.onload = function () {
-			complete(this.responseText, this.status);
-			success(this.responseText);
-		};
-		req.onerror = function () {
-			complete(this.responseText);
-			error(this.responseText, this.status);
-		};
-
-		try{
-			req.open(method, (method === 'GET' && data ? url+'?'+data : url), !sync);
-			if(headers != null){
-				for (var header in headers) {
-					req.setRequestHeader(header, headers[header]);
-				}
-			}
-			req.send(method !== 'GET' ? data : null);
-
-		}catch(e){
-			if (typeof XDomainRequest !== 'undefined') {
-				if(sync || headers != null){
-					//XDomainRequest does not suport custom headers
-					//or synchronous method with CORS
-					var a = document.createElement("a"); a.href = url;
-					var iframe = document.createElement("iframe");	
-					document.body.appendChild(iframe);
-					iframe.id = "uxhr-crossdomain";
-					iframe.src = a.protocol + "//" + a.hostname  + "/crossdomain.html";
-					iframe.style.display = "none";
-					var w = iframe.contentWindow;
-					window.addEventListener("message", function(e){
-						var d = e.data.split("|");
-						var key = d[0], val = d[1], json = d[2] == null ? {} : JSON.parse(d[2]);
-						if(key == "uxhr"){
-							if(val == "ready"){
-								var r = {url:url, data:data, options:options};
-								w.postMessage("uxhr|"+JSON.stringify(r), iframe.src);
-							}else if(val == "error"){
-								complete(json.data);
-								error(json.data);
-							}else if(val == "complete"){
-								complete(json.data);
-								success(json.data);
-							}
-						}
-					}, false);
-				}else{
-					var xdr = new XDomainRequest();
-					xdr.onload = req.onload;
-					xdr.onerror = req.onerror;
-					xdr.open(method, method === 'GET' && data ? url+'?'+data : url);
-					xdr.send(method !== 'GET' ? data : null);
-					req = xdr;
-				}
-			}
-		}
-
-		// send it	
-		return req;
-	};
-}));
-
-window.uxhr_crossdomain = function(){
-	var url = (window.location != window.parent.location) ? document.referrer: document.location;
-	var w = parent;
-	var onMessage = function(e){
-		var d = e.data.split("|");
-		var key = d[0], val = d[1];
-		if(key == "uxhr"){
-			var r = JSON.parse(val);	
-			var options = r.options;
-			options.complete = function(response){
-				w.postMessage("uxhr|complete|"+JSON.stringify({data:response}), url);
-			};
-			options.error = function(response){
-				w.postMessage("uxhr|error|"+JSON.stringify({data:response}), url);
-			};
-			uxhr(r.url, r.data, options);
-		}
-		window.removeEventListener("message", onMessage);
-	};
-	w.postMessage("uxhr|ready", url);
-	window.addEventListener('message', onMessage, false);
-};
+(function (root, factory) {
+	if (typeof exports === 'object') {
+		module.exports = factory();
+	} else if (typeof define === 'function' && define.amd) {
+		define('uxhr', factory);
+	} else {
+		root.uxhr = factory();
+	}
+}(this, function () {
+
+	"use strict";
+
+	return function (url, data, options) {
+
+		data = data || '';
+		options = options || {};
+
+		var complete = options.complete || function(){},
+			success = options.success || function(){},
+			error = options.error || function(){},
+			headers = options.headers || {},
+			method = options.method || 'GET',
+			sync = options.sync || false,
+			req = (function() {
+
+				if (typeof 'XMLHttpRequest' !== 'undefined') {
+
+					// CORS (IE8-9)
+					if (url.indexOf('http') === 0 && typeof XDomainRequest !== 'undefined') {
+						return new XDomainRequest();
+					}
+
+					// local, CORS (other browsers)
+					return new XMLHttpRequest();
+
+				} else if (typeof 'ActiveXObject' !== 'undefined') {
+					return new ActiveXObject('Microsoft.XMLHTTP');
+				}
+
+			})();
+
+		if (!req) {
+			throw new Error ('Browser doesn\'t support XHR');
+		}
+
+		// serialize data?
+		if (typeof data !== 'string' && !(data instanceof FormData)) {
+			var serialized = [];
+			for (var datum in data) {
+				serialized.push(datum + '=' + data[datum]);
+			}
+			data = serialized.join('&');
+		}
+
+		// set timeout
+		if ('ontimeout' in req) {
+			req.ontimeout = +options.timeout || 0;
+		}
+
+		// listen for XHR events
+		req.onload = function () {
+			complete(req.responseText, req.status);
+			success(req.responseText);
+		};
+		req.onerror = function () {
+			complete(req.responseText);
+			error(req.responseText, req.status);
+		};
+
+		// open connection
+		req.open(method, (method === 'GET' && data ? url+'?'+data : url), !sync);
+
+		// set headers
+		for (var header in headers) {
+			req.setRequestHeader(header, headers[header]);
+		}
+
+		// send it
+		req.send(method !== 'GET' ? data : null);
+
+		return req;
+	};
+
+}));
 
 /**
  * @license
@@ -8395,13 +8329,15 @@
  * });
  * ```
  *
+ * @module DL
  * @class DL.Client
- * @constructor
+ *
  * @param {Object} options
  *   @param {String} options.appId
  *   @param {String} options.key
  *   @param {String} options.url default: http://dl-api.dev
  *
+ * @constructor
  */
 DL.Client = function(options) {
   this.url = options.url || "http://dl-api.dev/api/public/index.php/";
@@ -8511,7 +8447,7 @@
  * @param {Object} data
  */
 DL.Client.prototype.request = function(segments, method, data) {
-  var payload, auth_token, deferred = when.defer(),
+  var payload, request_headers, deferred = when.defer(),
       synchronous = false;
 
   // FIXME: find a better way to write this
@@ -8520,49 +8456,27 @@
     synchronous = true;
   }
 
-  if (data) {
-    if(data instanceof FormData){
-      payload = data;
-	}else{
-	  payload = JSON.stringify(data);
-	}
-
-    if (method === "GET") {
-      payload = encodeURIComponent(payload);
-    }
-  }
-
-<<<<<<< HEAD
-  // App authentication request headers
-  request_headers = {
-    'X-App-Id': this.appId,
-    'X-App-Key': this.key,
-  };
-  
+  // Compute payload
+  payload = this.getPayload(method, data);
+
+  // Compute request headers
+  request_headers = this.getHeaders();
   if(!(payload instanceof FormData)){
     request_headers["Content-Type"] = 'application/json'; // exchange data via JSON to keep basic data types
   }
 
-  // Forward user authentication token, if it is set
-  auth_token = window.localStorage.getItem(this.appId + '-' + DL.Auth.AUTH_TOKEN_KEY);
-  if (auth_token) {
-    request_headers['X-Auth-Token'] = auth_token;
-  }
-
-=======
->>>>>>> 1463bac5
   uxhr(this.url + segments, payload, {
     method: method,
-    headers: this.getHeaders(),
+    headers: request_headers,
     sync: synchronous,
     success: function(response) {
       var data = null;
       try{
         data = JSON.parse(response);
-      }catch(e){
-        //something wrong with JSON. IE throws exception on JSON.parse 
-      }
-      
+      } catch(e) {
+        //something wrong with JSON. IE throws exception on JSON.parse
+      }
+
       if (!data || data.error) {
         deferred.resolver.reject(data);
       } else {
@@ -8573,7 +8487,7 @@
       var data = null;
       try{
         data = JSON.parse(response);
-	  }catch(e){
+      }catch(e){
       }
       console.log("Error: ", data || "invalid json response");
       deferred.resolver.reject(data);
@@ -8593,15 +8507,61 @@
   var request_headers = {
     'X-App-Id': this.appId,
     'X-App-Key': this.key,
-    'Content-Type': 'application/json' // exchange data via JSON to keep basic data types
-  };
+  }, auth_token;
 
   // Forward user authentication token, if it is set
-  auth_token = window.localStorage.getItem(this.appId + '-' + DL.Auth.AUTH_TOKEN_KEY);
+  var auth_token = window.localStorage.getItem(this.appId + '-' + DL.Auth.AUTH_TOKEN_KEY);
   if (auth_token) {
     request_headers['X-Auth-Token'] = auth_token;
   }
   return request_headers;
+}
+
+/**
+ * Get payload of given data
+ * @method getPayload
+ * @param {String} requestMethod
+ * @param {Object} data
+ * @return {String|FormData}
+ */
+DL.Client.prototype.getPayload = function(method, data) {
+  var payload = null;
+  if (data) {
+
+    if (data.data) {
+      if (data instanceof FormData){
+        payload = data;
+      } else {
+        var field, value,
+            formdata = new FormData(),
+            worth = false;
+        for (field in data.data) {
+          value = data.data[field];
+
+          debugger;
+          if (value instanceof HTMLInputElement) {
+            value = value.files[0];
+            worth = true;
+          }
+
+          //
+          // Consider serialization to keep data types here: http://phpjs.org/functions/serialize/
+          //
+          formdata.append('data['+ field +']', value);
+        }
+
+        if (worth) {
+          payload = formdata;
+        }
+      }
+    }
+
+    payload = payload || JSON.stringify(data);
+    if (method==="GET" && typeof(payload)==="string") {
+      payload = encodeURIComponent(payload);
+    }
+  }
+  return payload;
 }
 
 DL.Client.prototype.serialize = function(obj, prefix) {
@@ -8618,6 +8578,7 @@
 
 /**
  * Iterable is for internal use only.
+ * @module DL
  * @class DL.Iterable
  */
 DL.Iterable = function() { };
@@ -8690,7 +8651,9 @@
 
 /**
  * Deals with user registration/authentication
+ * @module DL
  * @class DL.Auth
+ *
  * @param {DL.Client} client
  * @constructor
  */
@@ -8876,9 +8839,11 @@
 };
 
 /**
+ * @module DL
  * @class DL.Channel
+ *
+ * @param {Client} client
  * @constructor
- * @param {Client} client
  */
 DL.Channel = function(client, collection, options) {
   this.collection = collection;
@@ -9089,6 +9054,7 @@
 };
 
 /**
+ * @module DL
  * @class DL.Collection
  *
  * @param {DL.Client} client
@@ -9515,6 +9481,7 @@
 
 /**
  * Remove a single row by id
+ * @method remove
  * @param {String} id
  * @return {Promise}
  *
@@ -9530,6 +9497,7 @@
 
 /**
  * Update a single collection entry
+ * @method update
  * @param {Number | String} _id
  * @param {Object} data
  *
@@ -9667,8 +9635,7 @@
 
 
 /**
-<<<<<<< HEAD
-=======
+ * @module DL
  * @class DL.CollectionItem
  *
  * @param {DL.Collection} collection
@@ -9686,7 +9653,31 @@
 
 
 /**
->>>>>>> 1463bac5
+ * @class DL.Events
+ */
+DL.Events = function(client) {
+  this.client = client;
+  this.events = {};
+};
+
+DL.Events.prototype.on = function(event, callback, context) {
+  if (!this.events[event]) { this.events[event] = []; }
+  this.events[event].push({callback: callback, context: context});
+};
+
+DL.Events.prototype.trigger = function(event, data) {
+  var c, args = arguments.slice(1);
+  if (this.events[event]) {
+    for (var i=0,length=this.events[event].length;i<length;i++)  {
+      c = this.events[event][i];
+      c.callback.apply(c.context || this.client, args);
+    }
+  }
+};
+
+/**
+ * @module DL
+ * @class DL.Files
  */
 DL.Files = function(client) {
   this.client = client;
@@ -9718,9 +9709,11 @@
 };
 
 /**
+ * @module DL
  * @class DL.KeyValues
+ *
+ * @param {DL.Client} client
  * @constructor
- * @param {DL.Client} client
  */
 DL.KeyValues = function(client) {
   this.client = client;
@@ -9763,7 +9756,9 @@
 };
 
 /**
+ * @module DL
  * @class DL.Pagination
+ *
  * @param {DL.Collection} collection
  * @param {Number} perPage
  * @constructor
@@ -9844,9 +9839,85 @@
 };
 
 /**
+ * @class DL.Query
+ */
+DL.Query = function () {
+  this.wheres = [];
+  this.ordering = [];
+  this._group = [];
+  this._limit = null;
+  this._offset = null;
+};
+
+/**
+ * Add `where` param
+ * @method where
+ * @param {Object | String} where params or field name
+ * @param {String} operation '<', '<=', '>', '>=', '!=', 'in', 'between', 'not_in', 'not_between'
+ * @param {String} value value
+ * @return {DL.Collection} this
+ *
+ * @example Multiple 'where' calls
+ *
+ *     var c = client.collection('posts');
+ *     c.where('author','Vicente'); // equal operator may be omitted
+ *     c.where('stars','>',10);     // support '<' and '>' operators
+ *     c.then(function(result) {
+ *       console.log(result);
+ *     });
+ *
+ * @example One 'where' call
+ *
+ *     client.collection('posts').where({
+ *       author: 'Vicente',
+ *       stars: ['>', 10]
+ *     }).then(function(result) {
+ *       console.log(result);
+ *     })
+ *
+ * @example Filtering 'in' value list.
+ *
+ *     client.collection('posts').where('author_id', 'in', [500, 501]).then(function(result) {
+ *       console.log(result);
+ *     })
+ *
+ */
+DL.Query.prototype.where = function(objects, _operation, _value, _boolean) {
+  var field,
+      operation = (typeof(_value)==="undefined") ? '=' : _operation,
+      value = (typeof(_value)==="undefined") ? _operation : _value,
+      boolean = (typeof(_boolean)==="undefined") ? 'and' : _boolean;
+
+  if (typeof(objects)==="object") {
+    for (field in objects) {
+      if (objects.hasOwnProperty(field)) {
+        if (objects[field] instanceof Array) {
+          operation = objects[field][0];
+          value = objects[field][1];
+        } else {
+          value = objects[field];
+        }
+        this.addWhere(field, operation, value);
+      }
+    }
+  } else {
+    this.addWhere(objects, operation, value);
+  }
+
+  return this;
+};
+
+DL.Query.prototype.addWhere = function(field, operation, value) {
+  this.wheres.push([field, operation.toLowerCase(), value]);
+  return this;
+};
+
+/**
+ * @module DL
  * @class DL.System
+ *
+ * @param {Client} client
  * @constructor
- * @param {Client} client
  */
 DL.System = function(client) {
   this.client = client;
