--- conflicted
+++ resolved
@@ -3,11 +3,7 @@
  * https://github.com/doubleleft/dl-api-javascript
  *
  * @copyright 2014 Doubleleft
-<<<<<<< HEAD
- * @build 2/25/2014
-=======
- * @build 3/7/2014
->>>>>>> 1463bac5
+ * @build 3/14/2014
  */
 (function(define) { 'use strict';
 define(function (require) {
@@ -38,13 +34,15 @@
  * });
  * ```
  *
+ * @module DL
  * @class DL.Client
- * @constructor
+ *
  * @param {Object} options
  *   @param {String} options.appId
  *   @param {String} options.key
  *   @param {String} options.url default: http://dl-api.dev
  *
+ * @constructor
  */
 DL.Client = function(options) {
   this.url = options.url || "http://dl-api.dev/api/public/index.php/";
@@ -154,7 +152,7 @@
  * @param {Object} data
  */
 DL.Client.prototype.request = function(segments, method, data) {
-  var payload, auth_token, deferred = when.defer(),
+  var payload, request_headers, deferred = when.defer(),
       synchronous = false;
 
   // FIXME: find a better way to write this
@@ -163,49 +161,27 @@
     synchronous = true;
   }
 
-  if (data) {
-    if(data instanceof FormData){
-      payload = data;
-	}else{
-	  payload = JSON.stringify(data);
-	}
-
-    if (method === "GET") {
-      payload = encodeURIComponent(payload);
-    }
-  }
-
-<<<<<<< HEAD
-  // App authentication request headers
-  request_headers = {
-    'X-App-Id': this.appId,
-    'X-App-Key': this.key,
-  };
-  
+  // Compute payload
+  payload = this.getPayload(method, data);
+
+  // Compute request headers
+  request_headers = this.getHeaders();
   if(!(payload instanceof FormData)){
     request_headers["Content-Type"] = 'application/json'; // exchange data via JSON to keep basic data types
   }
 
-  // Forward user authentication token, if it is set
-  auth_token = window.localStorage.getItem(this.appId + '-' + DL.Auth.AUTH_TOKEN_KEY);
-  if (auth_token) {
-    request_headers['X-Auth-Token'] = auth_token;
-  }
-
-=======
->>>>>>> 1463bac5
   uxhr(this.url + segments, payload, {
     method: method,
-    headers: this.getHeaders(),
+    headers: request_headers,
     sync: synchronous,
     success: function(response) {
       var data = null;
       try{
         data = JSON.parse(response);
-      }catch(e){
-        //something wrong with JSON. IE throws exception on JSON.parse 
+      } catch(e) {
+        //something wrong with JSON. IE throws exception on JSON.parse
       }
-      
+
       if (!data || data.error) {
         deferred.resolver.reject(data);
       } else {
@@ -216,7 +192,7 @@
       var data = null;
       try{
         data = JSON.parse(response);
-	  }catch(e){
+      }catch(e){
       }
       console.log("Error: ", data || "invalid json response");
       deferred.resolver.reject(data);
@@ -236,15 +212,61 @@
   var request_headers = {
     'X-App-Id': this.appId,
     'X-App-Key': this.key,
-    'Content-Type': 'application/json' // exchange data via JSON to keep basic data types
-  };
+  }, auth_token;
 
   // Forward user authentication token, if it is set
-  auth_token = window.localStorage.getItem(this.appId + '-' + DL.Auth.AUTH_TOKEN_KEY);
+  var auth_token = window.localStorage.getItem(this.appId + '-' + DL.Auth.AUTH_TOKEN_KEY);
   if (auth_token) {
     request_headers['X-Auth-Token'] = auth_token;
   }
   return request_headers;
+}
+
+/**
+ * Get payload of given data
+ * @method getPayload
+ * @param {String} requestMethod
+ * @param {Object} data
+ * @return {String|FormData}
+ */
+DL.Client.prototype.getPayload = function(method, data) {
+  var payload = null;
+  if (data) {
+
+    if (data.data) {
+      if (data instanceof FormData){
+        payload = data;
+      } else {
+        var field, value,
+            formdata = new FormData(),
+            worth = false;
+        for (field in data.data) {
+          value = data.data[field];
+
+          debugger;
+          if (value instanceof HTMLInputElement) {
+            value = value.files[0];
+            worth = true;
+          }
+
+          //
+          // Consider serialization to keep data types here: http://phpjs.org/functions/serialize/
+          //
+          formdata.append('data['+ field +']', value);
+        }
+
+        if (worth) {
+          payload = formdata;
+        }
+      }
+    }
+
+    payload = payload || JSON.stringify(data);
+    if (method==="GET" && typeof(payload)==="string") {
+      payload = encodeURIComponent(payload);
+    }
+  }
+  return payload;
 }
 
 DL.Client.prototype.serialize = function(obj, prefix) {
@@ -261,6 +283,7 @@
 
 /**
  * Iterable is for internal use only.
+ * @module DL
  * @class DL.Iterable
  */
 DL.Iterable = function() { };
@@ -333,7 +356,9 @@
 
 /**
  * Deals with user registration/authentication
+ * @module DL
  * @class DL.Auth
+ *
  * @param {DL.Client} client
  * @constructor
  */
@@ -519,9 +544,11 @@
 };
 
 /**
+ * @module DL
  * @class DL.Channel
+ *
+ * @param {Client} client
  * @constructor
- * @param {Client} client
  */
 DL.Channel = function(client, collection, options) {
   this.collection = collection;
@@ -732,6 +759,7 @@
 };
 
 /**
+ * @module DL
  * @class DL.Collection
  *
  * @param {DL.Client} client
@@ -1158,6 +1186,7 @@
 
 /**
  * Remove a single row by id
+ * @method remove
  * @param {String} id
  * @return {Promise}
  *
@@ -1173,6 +1202,7 @@
 
 /**
  * Update a single collection entry
+ * @method update
  * @param {Number | String} _id
  * @param {Object} data
  *
@@ -1310,8 +1340,7 @@
 
 
 /**
-<<<<<<< HEAD
-=======
+ * @module DL
  * @class DL.CollectionItem
  *
  * @param {DL.Collection} collection
@@ -1329,7 +1358,31 @@
 
 
 /**
->>>>>>> 1463bac5
+ * @class DL.Events
+ */
+DL.Events = function(client) {
+  this.client = client;
+  this.events = {};
+};
+
+DL.Events.prototype.on = function(event, callback, context) {
+  if (!this.events[event]) { this.events[event] = []; }
+  this.events[event].push({callback: callback, context: context});
+};
+
+DL.Events.prototype.trigger = function(event, data) {
+  var c, args = arguments.slice(1);
+  if (this.events[event]) {
+    for (var i=0,length=this.events[event].length;i<length;i++)  {
+      c = this.events[event][i];
+      c.callback.apply(c.context || this.client, args);
+    }
+  }
+};
+
+/**
+ * @module DL
+ * @class DL.Files
  */
 DL.Files = function(client) {
   this.client = client;
@@ -1361,9 +1414,11 @@
 };
 
 /**
+ * @module DL
  * @class DL.KeyValues
+ *
+ * @param {DL.Client} client
  * @constructor
- * @param {DL.Client} client
  */
 DL.KeyValues = function(client) {
   this.client = client;
@@ -1406,7 +1461,9 @@
 };
 
 /**
+ * @module DL
  * @class DL.Pagination
+ *
  * @param {DL.Collection} collection
  * @param {Number} perPage
  * @constructor
@@ -1487,9 +1544,85 @@
 };
 
 /**
+ * @class DL.Query
+ */
+DL.Query = function () {
+  this.wheres = [];
+  this.ordering = [];
+  this._group = [];
+  this._limit = null;
+  this._offset = null;
+};
+
+/**
+ * Add `where` param
+ * @method where
+ * @param {Object | String} where params or field name
+ * @param {String} operation '<', '<=', '>', '>=', '!=', 'in', 'between', 'not_in', 'not_between'
+ * @param {String} value value
+ * @return {DL.Collection} this
+ *
+ * @example Multiple 'where' calls
+ *
+ *     var c = client.collection('posts');
+ *     c.where('author','Vicente'); // equal operator may be omitted
+ *     c.where('stars','>',10);     // support '<' and '>' operators
+ *     c.then(function(result) {
+ *       console.log(result);
+ *     });
+ *
+ * @example One 'where' call
+ *
+ *     client.collection('posts').where({
+ *       author: 'Vicente',
+ *       stars: ['>', 10]
+ *     }).then(function(result) {
+ *       console.log(result);
+ *     })
+ *
+ * @example Filtering 'in' value list.
+ *
+ *     client.collection('posts').where('author_id', 'in', [500, 501]).then(function(result) {
+ *       console.log(result);
+ *     })
+ *
+ */
+DL.Query.prototype.where = function(objects, _operation, _value, _boolean) {
+  var field,
+      operation = (typeof(_value)==="undefined") ? '=' : _operation,
+      value = (typeof(_value)==="undefined") ? _operation : _value,
+      boolean = (typeof(_boolean)==="undefined") ? 'and' : _boolean;
+
+  if (typeof(objects)==="object") {
+    for (field in objects) {
+      if (objects.hasOwnProperty(field)) {
+        if (objects[field] instanceof Array) {
+          operation = objects[field][0];
+          value = objects[field][1];
+        } else {
+          value = objects[field];
+        }
+        this.addWhere(field, operation, value);
+      }
+    }
+  } else {
+    this.addWhere(objects, operation, value);
+  }
+
+  return this;
+};
+
+DL.Query.prototype.addWhere = function(field, operation, value) {
+  this.wheres.push([field, operation.toLowerCase(), value]);
+  return this;
+};
+
+/**
+ * @module DL
  * @class DL.System
+ *
+ * @param {Client} client
  * @constructor
- * @param {Client} client
  */
 DL.System = function(client) {
   this.client = client;
